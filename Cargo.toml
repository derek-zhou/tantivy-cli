--- conflicted
+++ resolved
@@ -26,17 +26,10 @@
 bincode = "0.4"
 byteorder = "0.5"
 log = "0.3"
-<<<<<<< HEAD
-futures = "*"
 env_logger = "0.3"
 version = "2"
 tantivy = { path="../tantivy", branch="tantivy-imhotep"}
-=======
 futures = "0.1"
-env_logger = "0.3"
-version = "2"
-tantivy = "0.3.1"
->>>>>>> 424cf0ea
 
 [[bin]]
 name = "tantivy"
