--- conflicted
+++ resolved
@@ -1,10 +1,6 @@
 [package]
 name = "tantivy-cli"
-<<<<<<< HEAD
-version = "0.4.5"
-=======
 version = "0.5.0"
->>>>>>> a4af3a83
 authors = ["Paul Masurel <paul.masurel@gmail.com>"]
 
 description = """Command line interface for Tantivy, a search engine library."""
@@ -35,11 +31,7 @@
 futures = "0.1"
 env_logger = "0.3"
 version = "2"
-<<<<<<< HEAD
-tantivy = "0.4.4"
-=======
 tantivy = "0.5.0" 
->>>>>>> a4af3a83
 
 [[bin]]
 name = "tantivy"
@@ -52,5 +44,6 @@
 debug-assertions = false
 lto = true
 
+
 [features]
 default = ["tantivy/simdcompression"]
