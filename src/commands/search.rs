use clap::ArgMatches;
use std::convert::From;
use std::path::Path;
use std::path::PathBuf;
use tantivy;
use tantivy::Index;
use tantivy::query::QueryParser;
use tantivy::schema::Field;
use serde_json;
use tantivy::schema::FieldType;

pub fn run_search_cli(matches: &ArgMatches) -> Result<(), String> {
    let index_directory = PathBuf::from(matches.value_of("index").unwrap());
    let query = matches.value_of("query").unwrap();
    run_search(&index_directory, &query).map_err(|e| format!("{:?}", e))
}

fn run_search(directory: &Path, query: &str) -> tantivy::Result<()> {     
    let index = Index::open(directory)?;
    let schema = index.schema();
    let default_fields: Vec<Field> = schema
        .fields()
        .iter()
        .enumerate()
        .filter(
            |&(_, ref field_entry)| {
                match *field_entry.field_type() {
                    FieldType::Str(ref text_field_options) => {
                        text_field_options.get_indexing_options().is_indexed()
                    },
<<<<<<< HEAD
                    FieldType::I64(_) => false,
                    FieldType::U64(_) => false
=======
                    _ => false
>>>>>>> 7dc2f7fd
                }
            }
        )
        .map(|(i, _)| Field(i as u32))
        .collect();
    let query_parser = QueryParser::new(schema.clone(), default_fields);
    let query = query_parser.parse_query(query)?;
    let searcher = index.searcher();
    let weight = query.weight(&searcher)?;
    let schema = index.schema();
    for segment_reader in searcher.segment_readers() {
        let mut scorer = try!(weight.scorer(segment_reader));
        while scorer.advance() {
            let doc_id = scorer.doc();
            let doc = segment_reader.doc(doc_id)?;
            let named_doc = schema.to_named_doc(&doc);
            println!("{}", serde_json::to_string(&named_doc).unwrap());
        }
    }
    Ok(())
}<|MERGE_RESOLUTION|>--- conflicted
+++ resolved
@@ -28,12 +28,7 @@
                     FieldType::Str(ref text_field_options) => {
                         text_field_options.get_indexing_options().is_indexed()
                     },
-<<<<<<< HEAD
-                    FieldType::I64(_) => false,
-                    FieldType::U64(_) => false
-=======
                     _ => false
->>>>>>> 7dc2f7fd
                 }
             }
         )
